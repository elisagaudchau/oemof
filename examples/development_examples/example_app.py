--- conflicted
+++ resolved
@@ -143,14 +143,6 @@
                 rows_list.append(row)
 
 # plot
-<<<<<<< HEAD
-es_df.plot_bus(bus_uid="b_el", bus_type="el", type="input",
-               date_from="2012-01-01 00:00:00",
-               date_to="2012-01-31 00:00:00", kind='bar',
-               title="January 2016", xlabel="Power in MW",
-               ylabel="Date", tick_distance=24*7,
-               df_plot_kwargs={'stacked':True ,'width':1, 'lw':0.2})
-=======
 esplot = tpd.DataFramePlot(energy_system=energy_system)
 esplot.slice_unstacked(bus_uid="b_el", type="input",
                        date_from="2012-01-01 00:00:00",
@@ -159,5 +151,4 @@
 esplot.ax.set_ylabel('Power in MW')
 esplot.ax.set_xlabel('Date')
 esplot.set_datetime_ticks(tick_distance=24*7)
->>>>>>> b938de90
 plt.show()