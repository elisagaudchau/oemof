--- conflicted
+++ resolved
@@ -55,15 +55,9 @@
     Components and not between Entities of equal subtypes. This class
     exists only to facilitate this distinction and is empty otherwise.
 
-<<<<<<< HEAD
     Parameters
     ----------
-    in_max : float
-=======
-    Parameter
-    ---------
     in_max : list
->>>>>>> abd13186
         maximum input of component (e.g. in MW)
     out_max : list
         maximum output of component (e.g. in MW)
